"""See _CONFIGS for the list of available configs."""

import abc
from collections.abc import Sequence
import dataclasses
import difflib
import logging
import pathlib
from typing import Any, Protocol, TypeAlias

import etils.epath as epath
import flax.nnx as nnx
from typing_extensions import override
import tyro

import openpi.models.model as _model
import openpi.models.pi0 as pi0
import openpi.models.pi0_fast as pi0_fast
import openpi.models.tokenizer as _tokenizer
import openpi.policies.aloha_policy as aloha_policy
import openpi.policies.droid_policy as droid_policy
import openpi.policies.libero_policy as libero_policy
import openpi.shared.download as _download
import openpi.shared.normalize as _normalize
import openpi.training.droid_rlds_dataset as droid_rlds_dataset
<<<<<<< HEAD
=======
import openpi.training.misc.roboarena_config as roboarena_config
>>>>>>> 34234214
import openpi.training.optimizer as _optimizer
import openpi.training.weight_loaders as weight_loaders
import openpi.transforms as _transforms

ModelType: TypeAlias = _model.ModelType
# Work around a tyro issue with using nnx.filterlib.Filter directly.
Filter: TypeAlias = nnx.filterlib.Filter


@dataclasses.dataclass(frozen=True)
class AssetsConfig:
    """Determines the location of assets (e.g., norm stats) that will be used to set up the data pipeline.

    These assets will be replicated inside the checkpoint under the `assets/asset_id` directory.

    This can be used to load assets from a different checkpoint (e.g., base model checkpoint) or some other
    centralized location. For example, to load the norm stats for the Trossen robot from the base model checkpoint
    during fine-tuning, use:

    ```
    AssetsConfig(
        assets_dir="gs://openpi-assets/checkpoints/pi0_base/assets",
        asset_id="trossen",
    )
    ```
    """

    # Assets directory. If not provided, the config assets_dirs will be used. This is useful to load assets from
    # a different checkpoint (e.g., base model checkpoint) or some other centralized location.
    assets_dir: str | None = None

    # Asset id. If not provided, the repo id will be used. This allows users to reference assets that describe
    # different robot platforms.
    asset_id: str | None = None


@dataclasses.dataclass(frozen=True)
class DataConfig:
    # LeRobot repo id. If None, fake data will be created.
    repo_id: str | None = None
    # Directory within the assets directory containing the data assets.
    asset_id: str | None = None
    # Contains precomputed normalization stats. If None, normalization will not be performed.
    norm_stats: dict[str, _transforms.NormStats] | None = None

    # Used to adopt the inputs from a dataset specific format to a common format
    # which is expected by the data transforms.
    repack_transforms: _transforms.Group = dataclasses.field(default_factory=_transforms.Group)
    # Data transforms, typically include robot specific transformations. Will be applied
    # before the data is normalized. See `model.Observation` and `model.Actions` to learn about the
    # normalized data.
    data_transforms: _transforms.Group = dataclasses.field(default_factory=_transforms.Group)
    # Model specific transforms. Will be applied after the data is normalized.
    model_transforms: _transforms.Group = dataclasses.field(default_factory=_transforms.Group)
    # If true, will use quantile normalization. Otherwise, normal z-score normalization will be used.
    use_quantile_norm: bool = False

    # Names of keys that will be used by the data loader to generate the action sequence. The length of the
    # sequence is defined by the `action_horizon` field in the model config. This should be adjusted if your
    # LeRobot dataset is using different keys to represent the action.
    action_sequence_keys: Sequence[str] = ("actions",)

    # If true, will use the LeRobot dataset task to define the prompt.
    prompt_from_task: bool = False

    # Only used for RLDS data loader (ie currently only used for DROID).
    rlds_data_dir: str | None = None
    # Action space for DROID dataset.
    action_space: droid_rlds_dataset.DroidActionSpace | None = None


class GroupFactory(Protocol):
    def __call__(self, model_config: _model.BaseModelConfig) -> _transforms.Group:
        """Create a group."""


@dataclasses.dataclass(frozen=True)
class ModelTransformFactory(GroupFactory):
    """Creates model transforms for standard pi0 models."""

    # If provided, will determine the default prompt that be used by the model.
    default_prompt: str | None = None

    def __call__(self, model_config: _model.BaseModelConfig) -> _transforms.Group:
        match model_config.model_type:
            case _model.ModelType.PI0:
                return _transforms.Group(
                    inputs=[
                        _transforms.InjectDefaultPrompt(self.default_prompt),
                        _transforms.ResizeImages(224, 224),
                        _transforms.TokenizePrompt(
                            _tokenizer.PaligemmaTokenizer(model_config.max_token_len),
                        ),
                    ],
                )
            case _model.ModelType.PI0_FAST:
                tokenizer_cls = (
                    _tokenizer.FASTTokenizer
                    if model_config.fast_model_tokenizer is None
                    else model_config.fast_model_tokenizer
                )
                tokenizer_kwargs = (
                    {} if model_config.fast_model_tokenizer_kwargs is None else model_config.fast_model_tokenizer_kwargs
                )
                return _transforms.Group(
                    inputs=[
                        _transforms.InjectDefaultPrompt(self.default_prompt),
                        _transforms.ResizeImages(224, 224),
                        _transforms.TokenizeFASTInputs(
                            tokenizer_cls(model_config.max_token_len, **tokenizer_kwargs),
                        ),
                    ],
                    outputs=[
                        _transforms.ExtractFASTActions(
                            tokenizer_cls(model_config.max_token_len, **tokenizer_kwargs),
                            action_horizon=model_config.action_horizon,
                            action_dim=model_config.action_dim,
                        )
                    ],
                )


@dataclasses.dataclass(frozen=True)
class DataConfigFactory(abc.ABC):
    # The LeRobot repo id.
    repo_id: str = tyro.MISSING
    # Determines how the assets will be loaded.
    assets: AssetsConfig = dataclasses.field(default_factory=AssetsConfig)
    # Base config that will be updated by the factory.
    base_config: tyro.conf.Suppress[DataConfig | None] = None

    @abc.abstractmethod
    def create(self, assets_dirs: pathlib.Path, model_config: _model.BaseModelConfig) -> DataConfig:
        """Create a data config."""

    def create_base_config(self, assets_dirs: pathlib.Path) -> DataConfig:
        repo_id = self.repo_id if self.repo_id is not tyro.MISSING else None
        asset_id = self.assets.asset_id or repo_id
        return dataclasses.replace(
            self.base_config or DataConfig(),
            repo_id=repo_id,
            asset_id=asset_id,
            norm_stats=self._load_norm_stats(epath.Path(self.assets.assets_dir or assets_dirs), asset_id),
        )

    def _load_norm_stats(self, assets_dir: epath.Path, asset_id: str | None) -> dict[str, _transforms.NormStats] | None:
        if asset_id is None:
            return None
        try:
            data_assets_dir = str(assets_dir / asset_id)
            norm_stats = _normalize.load(_download.maybe_download(data_assets_dir))
            logging.info(f"Loaded norm stats from {data_assets_dir}")
            return norm_stats
        except FileNotFoundError:
            logging.info(f"Norm stats not found in {data_assets_dir}, skipping.")
        return None


@dataclasses.dataclass(frozen=True)
class FakeDataConfig(DataConfigFactory):
    repo_id: str = "fake"

    @override
    def create(self, assets_dirs: pathlib.Path, model_config: _model.BaseModelConfig) -> DataConfig:
        return DataConfig(repo_id=self.repo_id)


@dataclasses.dataclass(frozen=True)
class SimpleDataConfig(DataConfigFactory):
    # Factory for the data transforms.
    data_transforms: tyro.conf.Suppress[GroupFactory] = dataclasses.field(default_factory=GroupFactory)
    # Factory for the model transforms.
    model_transforms: tyro.conf.Suppress[GroupFactory] = dataclasses.field(default_factory=ModelTransformFactory)

    @override
    def create(self, assets_dirs: pathlib.Path, model_config: _model.BaseModelConfig) -> DataConfig:
        return dataclasses.replace(
            self.create_base_config(assets_dirs),
            data_transforms=self.data_transforms(model_config),
            model_transforms=self.model_transforms(model_config),
            use_quantile_norm=model_config.model_type == ModelType.PI0_FAST,
        )


@dataclasses.dataclass(frozen=True)
class LeRobotAlohaDataConfig(DataConfigFactory):
    # If true, will convert joint dimensions to deltas with respect to the current state before passing to the model.
    # Gripper dimensions will remain in absolute values.
    use_delta_joint_actions: bool = True
    # If provided, will be injected into the input data if the "prompt" key is not present.
    default_prompt: str | None = None
    # If true, this will convert the joint and gripper values from the standard Aloha space to
    # the space used by the pi internal runtime which was used to train the base model. People who
    # use standard Aloha data should set this to true.
    adapt_to_pi: bool = True

    # Repack transforms.
    repack_transforms: tyro.conf.Suppress[_transforms.Group] = dataclasses.field(
        default=_transforms.Group(
            inputs=[
                _transforms.RepackTransform(
                    {
                        "images": {"cam_high": "observation.images.top"},
                        "state": "observation.state",
                        "actions": "action",
                    }
                )
            ]
        )
    )
    # Action keys that will be used to read the action sequence from the dataset.
    action_sequence_keys: Sequence[str] = ("action",)

    @override
    def create(self, assets_dirs: pathlib.Path, model_config: _model.BaseModelConfig) -> DataConfig:
        data_transforms = _transforms.Group(
            inputs=[aloha_policy.AlohaInputs(action_dim=model_config.action_dim, adapt_to_pi=self.adapt_to_pi)],
            outputs=[aloha_policy.AlohaOutputs(adapt_to_pi=self.adapt_to_pi)],
        )
        if self.use_delta_joint_actions:
            delta_action_mask = _transforms.make_bool_mask(6, -1, 6, -1)
            data_transforms = data_transforms.push(
                inputs=[_transforms.DeltaActions(delta_action_mask)],
                outputs=[_transforms.AbsoluteActions(delta_action_mask)],
            )

        model_transforms = ModelTransformFactory(default_prompt=self.default_prompt)(model_config)

        return dataclasses.replace(
            self.create_base_config(assets_dirs),
            repack_transforms=self.repack_transforms,
            data_transforms=data_transforms,
            model_transforms=model_transforms,
            action_sequence_keys=self.action_sequence_keys,
        )


@dataclasses.dataclass(frozen=True)
class LeRobotLiberoDataConfig(DataConfigFactory):
    """
    This config is used to configure transforms that are applied at various parts of the data pipeline.
    For your own dataset, you can copy this class and modify the transforms to match your dataset based on the
    comments below.
    """

    @override
    def create(self, assets_dirs: pathlib.Path, model_config: _model.BaseModelConfig) -> DataConfig:
        # The repack transform is *only* applied to the data coming from the dataset,
        # and *not* during inference. We can use it to make inputs from the dataset look
        # as close as possible to those coming from the inference environment (e.g. match the keys).
        # Below, we match the keys in the dataset (which we defined in the data conversion script) to
        # the keys we use in our inference pipeline (defined in the inference script for libero).
        # For your own dataset, first figure out what keys your environment passes to the policy server
        # and then modify the mappings below so your dataset's keys get matched to those target keys.
        # The repack transform simply remaps key names here.
        repack_transform = _transforms.Group(
            inputs=[
                _transforms.RepackTransform(
                    {
                        "observation/image": "image",
                        "observation/wrist_image": "wrist_image",
                        "observation/state": "state",
                        "actions": "actions",
                        "prompt": "prompt",
                    }
                )
            ]
        )

        # The data transforms are applied to the data coming from the dataset *and* during inference.
        # Below, we define the transforms for data going into the model (``inputs``) and the transforms
        # for data coming out of the model (``outputs``) (the latter is only used during inference).
        # We defined these transforms in `libero_policy.py`. You can check the detailed comments there for
        # how to modify the transforms to match your dataset. Once you created your own transforms, you can
        # replace the transforms below with your own.
        data_transforms = _transforms.Group(
            inputs=[libero_policy.LiberoInputs(action_dim=model_config.action_dim, model_type=model_config.model_type)],
            outputs=[libero_policy.LiberoOutputs()],
        )

        # One additional data transform: pi0 models are trained on delta actions (relative to the first
        # state in each action chunk). IF your data has ``absolute`` actions (e.g. target joint angles)
        # you can uncomment the following line to convert the actions to delta actions. The only exception
        # is for the gripper actions which are always absolute.
        # In the example below, we would apply the delta conversion to the first 6 actions (joints) and
        # leave the 7th action (gripper) unchanged, i.e. absolute.
        # In Libero, the raw actions in the dataset are already delta actions, so we *do not* need to
        # apply a separate delta conversion (that's why it's commented out). Choose whether to apply this
        # transform based on whether your dataset uses ``absolute`` or ``delta`` actions out of the box.

        # TODO(karl): comment this out once we have updated the Libero checkpoints to not use
        # the delta action transform
        delta_action_mask = _transforms.make_bool_mask(6, -1)
        data_transforms = data_transforms.push(
            inputs=[_transforms.DeltaActions(delta_action_mask)],
            outputs=[_transforms.AbsoluteActions(delta_action_mask)],
        )

        # Model transforms include things like tokenizing the prompt and action targets
        # You do not need to change anything here for your own dataset.
        model_transforms = ModelTransformFactory()(model_config)

        # We return all data transforms for training and inference. No need to change anything here.
        return dataclasses.replace(
            self.create_base_config(assets_dirs),
            repack_transforms=repack_transform,
            data_transforms=data_transforms,
            model_transforms=model_transforms,
        )


@dataclasses.dataclass(frozen=True)
class RLDSDroidDataConfig(DataConfigFactory):
    """
    Config for training on DROID, using RLDS data format (for efficient training on larger datasets).
    """

    rlds_data_dir: str | None = None
    action_space: droid_rlds_dataset.DroidActionSpace | None = None

    @override
    def create(self, assets_dirs: pathlib.Path, model_config: _model.BaseModelConfig) -> DataConfig:
        repack_transform = _transforms.Group(
            inputs=[
                _transforms.RepackTransform(
                    {
                        "observation/exterior_image_1_left": "observation/image",
                        "observation/wrist_image_left": "observation/wrist_image",
                        "observation/joint_position": "observation/joint_position",
                        "observation/gripper_position": "observation/gripper_position",
                        "actions": "actions",
                        "prompt": "prompt",
                    }
                )
            ]
        )

        data_transforms = _transforms.Group(
            inputs=[droid_policy.DroidInputs(action_dim=model_config.action_dim, model_type=model_config.model_type)],
            outputs=[droid_policy.DroidOutputs()],
        )

        if self.action_space == droid_rlds_dataset.DroidActionSpace.JOINT_POSITION:
            # Data loader returns absolute joint position actions -- convert to delta actions for training.
            delta_action_mask = _transforms.make_bool_mask(7, -1)
            data_transforms = data_transforms.push(
                inputs=[_transforms.DeltaActions(delta_action_mask)],
                outputs=[_transforms.AbsoluteActions(delta_action_mask)],
            )

        model_transforms = ModelTransformFactory()(model_config)
<<<<<<< HEAD
        model_transforms = model_transforms.push(
            inputs=[
                _transforms.GaussianBlurImages(),
            ],
        )

=======
>>>>>>> 34234214

        assert self.rlds_data_dir is not None, "Need to set rlds data dir for RLDS data loader."

        return dataclasses.replace(
            self.create_base_config(assets_dirs),
            repack_transforms=repack_transform,
            data_transforms=data_transforms,
            model_transforms=model_transforms,
            use_quantile_norm=model_config.model_type == ModelType.PI0_FAST,
            rlds_data_dir=self.rlds_data_dir,
            action_space=self.action_space,
        )


@dataclasses.dataclass(frozen=True)
class TrainConfig:
    # Name of the config. Must be unique. Will be used to reference this config.
    name: tyro.conf.Suppress[str]
    # Project name.
    project_name: str = "openpi"
    # Experiment name. Will be used to name the metadata and checkpoint directories.
    exp_name: str = tyro.MISSING

    # Defines the model config. Some attributes (action_dim, action_horizon, and max_token_len) are shared by all models
    # -- see BaseModelConfig. Specific model implementations (e.g., Pi0Config) inherit from BaseModelConfig and may
    # define additional attributes.
    model: _model.BaseModelConfig = dataclasses.field(default_factory=pi0.Pi0Config)

    # A weight loader can optionally load (possibly partial) weights from disk after the model is initialized.
    weight_loader: weight_loaders.WeightLoader = dataclasses.field(default_factory=weight_loaders.NoOpWeightLoader)

    lr_schedule: _optimizer.LRScheduleConfig = dataclasses.field(default_factory=_optimizer.CosineDecaySchedule)
    optimizer: _optimizer.OptimizerConfig = dataclasses.field(default_factory=_optimizer.AdamW)
    ema_decay: float | None = 0.99

    # Specifies which weights should be frozen.
    freeze_filter: tyro.conf.Suppress[Filter] = dataclasses.field(default_factory=nnx.Nothing)

    # Determines the data to be trained on.
    data: DataConfigFactory = dataclasses.field(default_factory=FakeDataConfig)

    # Base directory for config assets (e.g., norm stats).
    assets_base_dir: str = "./assets"
    # Base directory for checkpoints.
    checkpoint_base_dir: str = "./checkpoints"

    # Random seed that will be used by random generators during training.
    seed: int = 42
    # Global batch size.
    batch_size: int = 32
    # Number of workers to use for the data loader. Increasing this number will speed up data loading but
    # will increase memory and CPU usage.
    num_workers: int = 2
    # Number of train steps (batches) to run.
    num_train_steps: int = 30_000

    # How often (in steps) to log training metrics.
    log_interval: int = 100
    # How often (in steps) to save checkpoints.
    save_interval: int = 1000
    # If set, any existing checkpoints matching step % keep_period == 0 will not be deleted.
    keep_period: int | None = 5000

    # If true, will overwrite the checkpoint directory if it already exists.
    overwrite: bool = False
    # If true, will resume training from the last checkpoint.
    resume: bool = False

    # If true, will enable wandb logging.
    wandb_enabled: bool = True

    # Used to pass metadata to the policy server.
    policy_metadata: dict[str, Any] | None = None

    # If the value is greater than 1, FSDP will be enabled and shard across number of specified devices; overall
    # device memory will be reduced but training could potentially be slower.
    # eg. if total device is 4 and fsdp devices is 2; then the model will shard to 2 devices and run
    # data parallel between 2 groups of devices.
    fsdp_devices: int = 1

    @property
    def assets_dirs(self) -> pathlib.Path:
        """Get the assets directory for this config."""
        return (pathlib.Path(self.assets_base_dir) / self.name).resolve()

    @property
    def checkpoint_dir(self) -> pathlib.Path:
        """Get the checkpoint directory for this config."""
        if not self.exp_name:
            raise ValueError("--exp_name must be set")
        return (pathlib.Path(self.checkpoint_base_dir) / self.name / self.exp_name).resolve()

    @property
    def trainable_filter(self) -> nnx.filterlib.Filter:
        """Get the filter for the trainable parameters."""
        return nnx.All(nnx.Param, nnx.Not(self.freeze_filter))

    def __post_init__(self) -> None:
        if self.resume and self.overwrite:
            raise ValueError("Cannot resume and overwrite at the same time.")


# Use `get_config` if you need to get a config by name in your code.
_CONFIGS = [
    #
    # Inference Aloha configs.
    #
    TrainConfig(
        name="pi0_aloha",
        model=pi0.Pi0Config(),
        data=LeRobotAlohaDataConfig(
            assets=AssetsConfig(asset_id="trossen"),
        ),
        policy_metadata={"reset_pose": [0, -1.5, 1.5, 0, 0, 0]},
    ),
    TrainConfig(
        name="pi0_aloha_towel",
        model=pi0.Pi0Config(),
        data=LeRobotAlohaDataConfig(
            assets=AssetsConfig(asset_id="trossen"),
            default_prompt="fold the towel",
        ),
        policy_metadata={"reset_pose": [0, -1.5, 1.5, 0, 0, 0]},
    ),
    TrainConfig(
        name="pi0_aloha_tupperware",
        model=pi0.Pi0Config(),
        data=LeRobotAlohaDataConfig(
            assets=AssetsConfig(asset_id="trossen"),
            default_prompt="open the tupperware and put the food on the plate",
        ),
        policy_metadata={"reset_pose": [0, -1.5, 1.5, 0, 0, 0]},
    ),
    #
    # Inference DROID configs.
    #
    TrainConfig(
        name="pi0_droid",
        model=pi0.Pi0Config(action_horizon=10),
        data=SimpleDataConfig(
            assets=AssetsConfig(asset_id="droid"),
            data_transforms=lambda model: _transforms.Group(
                inputs=[droid_policy.DroidInputs(action_dim=model.action_dim)],
                outputs=[droid_policy.DroidOutputs()],
            ),
            base_config=DataConfig(
                prompt_from_task=True,
            ),
        ),
    ),
    TrainConfig(
        name="pi0_fast_droid",
        model=pi0_fast.Pi0FASTConfig(action_dim=8, action_horizon=10),
        data=SimpleDataConfig(
            assets=AssetsConfig(asset_id="droid"),
            data_transforms=lambda model: _transforms.Group(
                inputs=[droid_policy.DroidInputs(action_dim=model.action_dim, model_type=ModelType.PI0_FAST)],
                outputs=[droid_policy.DroidOutputs()],
            ),
            base_config=DataConfig(
                prompt_from_task=True,
            ),
        ),
    ),
    #
    # Fine-tuning Libero configs.
    #
    # These train configs define the hyperparameters for fine-tuning the base model on your own dataset.
    # They are used to define key elements like the dataset you are training on, the base checkpoint you
    # are using, and other hyperparameters like how many training steps to run or what learning rate to use.
    # For your own dataset, you can copy this class and modify the dataset name, and data transforms based on
    # the comments below.
    TrainConfig(
        # Change the name to reflect your model and dataset.
        name="pi0_libero",
        # Here you define the model config -- In this example we use pi0 as the model
        # architecture and perform *full* finetuning. in the examples below we show how to modify
        # this to perform *low-memory* (LORA) finetuning and use pi0-FAST as an alternative architecture.
        model=pi0.Pi0Config(),
        # Here you define the dataset you are training on. In this example we use the Libero
        # dataset. For your own dataset, you can change the repo_id to point to your dataset.
        # Also modify the DataConfig to use the new config you made for your dataset above.
        data=LeRobotLiberoDataConfig(
            repo_id="physical-intelligence/libero",
            base_config=DataConfig(
                # This flag determines whether we load the prompt (i.e. the task instruction) from the
                # ``task`` field in the LeRobot dataset. If set to True, the prompt will show up in
                # a field called ``prompt`` in the input dict. The recommended setting is True.
                prompt_from_task=True,
            ),
        ),
        # Here you define which pre-trained checkpoint you want to load to initialize the model.
        # This should match the model config you chose above -- i.e. in this case we use the pi0 base model.
        weight_loader=weight_loaders.CheckpointWeightLoader("gs://openpi-assets/checkpoints/pi0_base/params"),
        # Below you can define other hyperparameters like the learning rate, number of training steps, etc.
        # Check the base TrainConfig class for a full list of available hyperparameters.
        num_train_steps=30_000,
    ),
    TrainConfig(
        name="pi0_libero_low_mem_finetune",
        # Here is an example of loading a pi0 model for LoRA fine-tuning.
        model=pi0.Pi0Config(paligemma_variant="gemma_2b_lora", action_expert_variant="gemma_300m_lora"),
        data=LeRobotLiberoDataConfig(
            repo_id="physical-intelligence/libero",
            base_config=DataConfig(prompt_from_task=True),
        ),
        weight_loader=weight_loaders.CheckpointWeightLoader("gs://openpi-assets/checkpoints/pi0_base/params"),
        num_train_steps=30_000,
        # The freeze filter defines which parameters should be frozen during training.
        # We have a convenience function in the model config that returns the default freeze filter
        # for the given model config for LoRA finetuning. Just make sure it matches the model config
        # you chose above.
        freeze_filter=pi0.Pi0Config(
            paligemma_variant="gemma_2b_lora", action_expert_variant="gemma_300m_lora"
        ).get_freeze_filter(),
        # Turn off EMA for LoRA finetuning.
        ema_decay=None,
    ),
    TrainConfig(
        name="pi0_fast_libero",
        # Here is an example of loading a pi0-FAST model for full finetuning.
        # Modify action_dim and action_horizon to match your dataset (action horizon is equal to
        # the desired action chunk length).
        # The max_token_len is the maximum number of (non-image) tokens the model can handle.
        # This includes the tokenized prompt, proprioceptive state, and (FAST-tokenized) action tokens.
        # Choosing this value too small may chop off tokens at the end of your sequence (the code will throw
        # a warning), while choosing it too large will waste memory (since we pad each batch element to the
        # max_token_len). A good rule of thumb is to use approx 180 for single-arm robots, and approx 250 for
        # two-arm robots. Generally, err on the lower side here first, and potentially increase the value if
        # you see many warnings being thrown during training.
        model=pi0_fast.Pi0FASTConfig(action_dim=7, action_horizon=10, max_token_len=180),
        data=LeRobotLiberoDataConfig(
            repo_id="physical-intelligence/libero",
            base_config=DataConfig(prompt_from_task=True),
        ),
        # Note that we load the pi0-FAST base model checkpoint here.
        weight_loader=weight_loaders.CheckpointWeightLoader("gs://openpi-assets/checkpoints/pi0_fast_base/params"),
        num_train_steps=30_000,
    ),
    TrainConfig(
        name="pi0_fast_libero_low_mem_finetune",
        # Here is an example of loading a pi0-FAST model for LoRA finetuning.
        # For setting action_dim, action_horizon, and max_token_len, see the comments above.
        model=pi0_fast.Pi0FASTConfig(
            action_dim=7, action_horizon=10, max_token_len=180, paligemma_variant="gemma_2b_lora"
        ),
        data=LeRobotLiberoDataConfig(
            repo_id="physical-intelligence/libero",
            base_config=DataConfig(prompt_from_task=True),
        ),
        weight_loader=weight_loaders.CheckpointWeightLoader("gs://openpi-assets/checkpoints/pi0_fast_base/params"),
        num_train_steps=30_000,
        # Again, make sure to match the model config above when extracting the freeze filter
        # that specifies which parameters should be frozen during LoRA finetuning.
        freeze_filter=pi0_fast.Pi0FASTConfig(
            action_dim=7, action_horizon=10, max_token_len=180, paligemma_variant="gemma_2b_lora"
        ).get_freeze_filter(),
        # Turn off EMA for LoRA finetuning.
        ema_decay=None,
    ),
    #
    # Fine-tuning Aloha configs.
    #
    # This is a test config that is used to illustate how train on a custom LeRobot dataset.
    # For instuctions on how to convert and train on your own Aloha dataset see examples/aloha_real/README.md
    TrainConfig(
        name="pi0_aloha_pen_uncap",
        model=pi0.Pi0Config(),
        data=LeRobotAlohaDataConfig(
            repo_id="physical-intelligence/aloha_pen_uncap_diverse",
            assets=AssetsConfig(
                assets_dir="gs://openpi-assets/checkpoints/pi0_base/assets",
                asset_id="trossen",
            ),
            default_prompt="uncap the pen",
            repack_transforms=_transforms.Group(
                inputs=[
                    _transforms.RepackTransform(
                        {
                            "images": {
                                "cam_high": "observation.images.cam_high",
                                "cam_left_wrist": "observation.images.cam_left_wrist",
                                "cam_right_wrist": "observation.images.cam_right_wrist",
                            },
                            "state": "observation.state",
                            "actions": "action",
                        }
                    )
                ]
            ),
        ),
        weight_loader=weight_loaders.CheckpointWeightLoader("gs://openpi-assets/checkpoints/pi0_base/params"),
        num_train_steps=20_000,
    ),
<<<<<<< HEAD
    TrainConfig(
        name="pi0_fast_droid_jointpos",
        model=pi0_fast.Pi0FASTConfig(action_dim=8, action_horizon=10),
        data=SimpleDataConfig(
            assets=AssetsConfig(asset_id="droid"),
            data_transforms=lambda model: _transforms.Group(
                inputs=[droid_policy.DroidInputs(action_dim=model.action_dim, model_type=ModelType.PI0_FAST)],
                outputs=[
                    _transforms.AbsoluteActions(_transforms.make_bool_mask(7, -1)),
                    droid_policy.DroidOutputs(),
                ],
            ),
            base_config=DataConfig(
                prompt_from_task=True,
            ),
        ),
    ),

    #
    # Fine-tuning DROID configs.
    #

    TrainConfig(
        name="pi0_fast_droid_jointpos_encoderfinetune",
        model=pi0_fast.Pi0FASTConfig(
            action_dim=8,
            action_horizon=10,
            max_token_len=180,
        ),
        data=RLDSDroidDataConfig(
            repo_id="droid",
            rlds_data_dir="/mnt/bigguy",
            action_space=droid_rlds_dataset.DroidActionSpace.JOINT_POSITION,
        ),
        weight_loader=weight_loaders.CheckpointWeightLoader("s3://openpi-assets-simeval/pi0_fast_droid_jointpos/params"),
        freeze_filter=pi0_fast.Pi0FASTConfig(
              action_dim=8, action_horizon=10, max_token_len=180, paligemma_variant="gemma_2b"
              ).get_freeze_filter(mode="encoder"),
        lr_schedule=_optimizer.CosineDecaySchedule(
            warmup_steps=1_000,
            peak_lr=5e-5,
            decay_steps=1_000_000,
            decay_lr=5e-5,
        ),
        num_train_steps=240_000,
        batch_size=128,
        log_interval=100,
        save_interval=5000,
        keep_period=10_000,
        num_workers=0,  # Important: RLDS DataLoader requires num_workers=0, handles multi-processing internally
    ),
    
    TrainConfig(
        name="pi0_fast_droid_jointpos_fullfinetune",
        model=pi0_fast.Pi0FASTConfig(
            action_dim=8,
            action_horizon=10,
            max_token_len=180,
        ),
        data=RLDSDroidDataConfig(
            repo_id="droid",
            rlds_data_dir="/mnt/bigguy",
            action_space=droid_rlds_dataset.DroidActionSpace.JOINT_POSITION,
        ),
        weight_loader=weight_loaders.CheckpointWeightLoader("s3://openpi-assets-simeval/pi0_fast_droid_jointpos/params"),
        lr_schedule=_optimizer.CosineDecaySchedule(
            warmup_steps=1_000,
            peak_lr=5e-5,
            decay_steps=1_000_000,
            decay_lr=5e-5,
        ),
        num_train_steps=240_000,
        batch_size=128,
        log_interval=100,
        save_interval=5000,
        keep_period=10_000,
        num_workers=0,  # Important: RLDS DataLoader requires num_workers=0, handles multi-processing internally
    ),

=======
    #
    # Fine-tuning DROID configs.
    #
>>>>>>> 34234214
    TrainConfig(
        name="pi0_fast_droid_finetune",
        model=pi0_fast.Pi0FASTConfig(
            action_dim=8,
            action_horizon=16,
            max_token_len=180,
        ),
        data=RLDSDroidDataConfig(
            repo_id="droid",
            # Set this to the path to your DROID RLDS dataset (the parent directory of the `droid` directory).
            rlds_data_dir="<path_to_droid_rlds_dataset>",
            action_space=droid_rlds_dataset.DroidActionSpace.JOINT_POSITION,
        ),
        weight_loader=weight_loaders.CheckpointWeightLoader("gs://openpi-assets/checkpoints/pi0_fast_base/params"),
        lr_schedule=_optimizer.CosineDecaySchedule(
            warmup_steps=1_000,
            peak_lr=5e-5,
            decay_steps=1_000_000,
            decay_lr=5e-5,
        ),
        num_train_steps=100_000,  # 100k steps should be sufficient, takes ~2 days on 8x H100s
        batch_size=256,
        log_interval=100,
        save_interval=5000,
        keep_period=20_000,
        num_workers=0,  # Important: RLDS DataLoader requires num_workers=0, handles multi-processing internally
    ),
    #
    # ALOHA Sim configs. This config is used to demonstrate how to train on a simple simulated environment.
    #
    TrainConfig(
        name="pi0_aloha_sim",
        model=pi0.Pi0Config(),
        data=LeRobotAlohaDataConfig(
            repo_id="lerobot/aloha_sim_transfer_cube_human",
            default_prompt="Transfer cube",
            use_delta_joint_actions=False,
        ),
        weight_loader=weight_loaders.CheckpointWeightLoader("gs://openpi-assets/checkpoints/pi0_base/params"),
        num_train_steps=20_000,
    ),
    #
    # Debugging configs.
    #
    TrainConfig(
        name="debug",
        data=FakeDataConfig(),
        batch_size=2,
        model=pi0.Pi0Config(paligemma_variant="dummy", action_expert_variant="dummy"),
        save_interval=100,
        overwrite=True,
        exp_name="debug",
        num_train_steps=10,
        wandb_enabled=False,
    ),
    TrainConfig(
        name="debug_restore",
        data=FakeDataConfig(),
        batch_size=2,
        model=pi0.Pi0Config(paligemma_variant="dummy", action_expert_variant="dummy"),
        weight_loader=weight_loaders.CheckpointWeightLoader("./checkpoints/debug/debug/9/params"),
        overwrite=True,
        exp_name="debug",
        num_train_steps=10,
        wandb_enabled=False,
    ),
    #
    # RoboArena configs.
    #
    *roboarena_config.get_roboarena_configs(),
]

if len({config.name for config in _CONFIGS}) != len(_CONFIGS):
    raise ValueError("Config names must be unique.")
_CONFIGS_DICT = {config.name: config for config in _CONFIGS}


def cli() -> TrainConfig:
    return tyro.extras.overridable_config_cli({k: (k, v) for k, v in _CONFIGS_DICT.items()})


def get_config(config_name: str) -> TrainConfig:
    """Get a config by name."""
    if config_name not in _CONFIGS_DICT:
        closest = difflib.get_close_matches(config_name, _CONFIGS_DICT.keys(), n=1, cutoff=0.0)
        closest_str = f" Did you mean '{closest[0]}'? " if closest else ""
        raise ValueError(f"Config '{config_name}' not found.{closest_str}")

    return _CONFIGS_DICT[config_name]<|MERGE_RESOLUTION|>--- conflicted
+++ resolved
@@ -23,10 +23,7 @@
 import openpi.shared.download as _download
 import openpi.shared.normalize as _normalize
 import openpi.training.droid_rlds_dataset as droid_rlds_dataset
-<<<<<<< HEAD
-=======
 import openpi.training.misc.roboarena_config as roboarena_config
->>>>>>> 34234214
 import openpi.training.optimizer as _optimizer
 import openpi.training.weight_loaders as weight_loaders
 import openpi.transforms as _transforms
@@ -378,15 +375,12 @@
             )
 
         model_transforms = ModelTransformFactory()(model_config)
-<<<<<<< HEAD
         model_transforms = model_transforms.push(
             inputs=[
                 _transforms.GaussianBlurImages(),
             ],
         )
 
-=======
->>>>>>> 34234214
 
         assert self.rlds_data_dir is not None, "Need to set rlds data dir for RLDS data loader."
 
@@ -681,7 +675,6 @@
         weight_loader=weight_loaders.CheckpointWeightLoader("gs://openpi-assets/checkpoints/pi0_base/params"),
         num_train_steps=20_000,
     ),
-<<<<<<< HEAD
     TrainConfig(
         name="pi0_fast_droid_jointpos",
         model=pi0_fast.Pi0FASTConfig(action_dim=8, action_horizon=10),
@@ -761,11 +754,6 @@
         num_workers=0,  # Important: RLDS DataLoader requires num_workers=0, handles multi-processing internally
     ),
 
-=======
-    #
-    # Fine-tuning DROID configs.
-    #
->>>>>>> 34234214
     TrainConfig(
         name="pi0_fast_droid_finetune",
         model=pi0_fast.Pi0FASTConfig(
