--- conflicted
+++ resolved
@@ -4,11 +4,7 @@
 import difflib
 import logging
 import pathlib
-<<<<<<< HEAD
-from typing import Any, Protocol, TypeAlias, List, Tuple
-=======
 from typing import Any, Literal, Protocol, TypeAlias
->>>>>>> 5bff19b0
 
 import etils.epath as epath
 import flax.nnx as nnx
@@ -126,11 +122,7 @@
                     ],
                 )
             case _model.ModelType.PI05:
-<<<<<<< HEAD
-                assert isinstance(model_config, pi0.Pi0Config)
-=======
                 assert isinstance(model_config, pi0_config.Pi0Config)
->>>>>>> 5bff19b0
                 return _transforms.Group(
                     inputs=[
                         _transforms.InjectDefaultPrompt(self.default_prompt),
@@ -627,8 +619,6 @@
             assets=AssetsConfig(asset_id="droid"),
             data_transforms=lambda model: _transforms.Group(
                 inputs=[droid_policy.DroidInputs(model_type=ModelType.PI0_FAST)],
-<<<<<<< HEAD
-=======
                 outputs=[droid_policy.DroidOutputs()],
             ),
             base_config=DataConfig(
@@ -643,7 +633,6 @@
             assets=AssetsConfig(asset_id="droid"),
             data_transforms=lambda model: _transforms.Group(
                 inputs=[droid_policy.DroidInputs(model_type=ModelType.PI05)],
->>>>>>> 5bff19b0
                 outputs=[droid_policy.DroidOutputs()],
             ),
             base_config=DataConfig(
@@ -786,11 +775,7 @@
     ),
     TrainConfig(
         name="pi05_libero",
-<<<<<<< HEAD
-        model=pi0.Pi0Config(pi05=True, action_horizon=10, discrete_state_input=False),
-=======
         model=pi0_config.Pi0Config(pi05=True, action_horizon=10, discrete_state_input=False),
->>>>>>> 5bff19b0
         data=LeRobotLiberoDataConfig(
             repo_id="physical-intelligence/libero",
             base_config=DataConfig(prompt_from_task=True),
@@ -805,14 +790,8 @@
         ),
         optimizer=_optimizer.AdamW(clip_gradient_norm=1.0),
         ema_decay=0.999,
-<<<<<<< HEAD
-        weight_loader=weight_loaders.CheckpointWeightLoader(
-            "gs://openpi-assets-preview/checkpoints/pi05_may21_280k_v1/params"
-        ),
-=======
         weight_loader=weight_loaders.CheckpointWeightLoader("gs://openpi-assets/checkpoints/pi05_base/params"),
         pytorch_weight_path="/path/to/your/pytorch_weight_path",
->>>>>>> 5bff19b0
         num_train_steps=30_000,
     ),
     #
@@ -851,19 +830,11 @@
     ),
     TrainConfig(
         name="pi05_aloha_pen_uncap",
-<<<<<<< HEAD
-        model=pi0.Pi0Config(pi05=True),
-        data=LeRobotAlohaDataConfig(
-            repo_id="physical-intelligence/aloha_pen_uncap_diverse",
-            assets=AssetsConfig(
-                assets_dir="gs://openpi-assets-preview/checkpoints/pi05_may21_280k_v1/assets",
-=======
         model=pi0_config.Pi0Config(pi05=True),
         data=LeRobotAlohaDataConfig(
             repo_id="physical-intelligence/aloha_pen_uncap_diverse",
             assets=AssetsConfig(
                 assets_dir="gs://openpi-assets/checkpoints/pi05_base/assets",
->>>>>>> 5bff19b0
                 asset_id="trossen",
             ),
             default_prompt="uncap the pen",
@@ -883,13 +854,7 @@
                 ]
             ),
         ),
-<<<<<<< HEAD
-        weight_loader=weight_loaders.CheckpointWeightLoader(
-            "gs://openpi-assets-preview/checkpoints/pi05_may21_280k_v1/params"
-        ),
-=======
         weight_loader=weight_loaders.CheckpointWeightLoader("gs://openpi-assets/checkpoints/pi05_base/params"),
->>>>>>> 5bff19b0
         num_train_steps=20_000,
         batch_size=64,
     ),
@@ -897,7 +862,6 @@
     # Fine-tuning DROID configs.
     #
     TrainConfig(
-<<<<<<< HEAD
         name="pi0_fast_droid_jointpos",
         model=pi0_fast.Pi0FASTConfig(action_dim=8, action_horizon=10),
         data=SimpleDataConfig(
@@ -1085,8 +1049,6 @@
     ),
 
     TrainConfig(
-=======
->>>>>>> 5bff19b0
         # This config is for fine-tuning pi0-FAST-base on the *full* DROID dataset.
         # We use RLDS data loading to make training on this large dataset tractable.
         # For fine-tuning on your own DROID dataset, see below.
@@ -1117,52 +1079,11 @@
         num_workers=0,  # Important: RLDS DataLoader requires num_workers=0, handles multi-processing internally
     ),
     TrainConfig(
-<<<<<<< HEAD
-=======
-        # This config is for fine-tuning pi05 on the *full* DROID dataset.
-        # We use RLDS data loading to make training on this large dataset tractable.
-        # For fine-tuning on your own DROID dataset, see below.
-        name="pi05_full_droid_finetune",
-        model=pi0_config.Pi0Config(
-            pi05=True,
-            action_dim=32,
-            action_horizon=16,
-        ),
-        data=RLDSDroidDataConfig(
-            repo_id="droid",
-            # Set this to the path to your DROID RLDS dataset (the parent directory of the `droid` directory).
-            rlds_data_dir="/mnt/pi-data/kevin",
-            action_space=droid_rlds_dataset.DroidActionSpace.JOINT_POSITION,
-            assets=AssetsConfig(
-                assets_dir="gs://openpi-assets/checkpoints/pi05_base/assets/",
-                asset_id="droid",
-            ),
-        ),
-        weight_loader=weight_loaders.CheckpointWeightLoader("gs://openpi-assets/checkpoints/pi05_base/params"),
-        lr_schedule=_optimizer.CosineDecaySchedule(
-            warmup_steps=1_000,
-            peak_lr=5e-5,
-            decay_steps=1_000_000,
-            decay_lr=5e-5,
-        ),
-        num_train_steps=100_000,
-        batch_size=256,
-        log_interval=100,
-        save_interval=5000,
-        keep_period=10_000,
-        num_workers=0,  # Important: RLDS DataLoader requires num_workers=0, handles multi-processing internally
-    ),
-    TrainConfig(
->>>>>>> 5bff19b0
         # This config is for fine-tuning pi05-DROID on a custom (smaller) DROID dataset.
         # Here, we use LeRobot data format (like for all other fine-tuning examples)
         # To convert your custom DROID dataset (<10s of hours) to LeRobot format, see examples/droid/convert_droid_data_to_lerobot.py
         name="pi05_droid_finetune",
-<<<<<<< HEAD
-        model=pi0.Pi0Config(
-=======
         model=pi0_config.Pi0Config(
->>>>>>> 5bff19b0
             pi05=True,
             action_dim=32,  # pi05 is trained with 32-dim actions
             action_horizon=16,
@@ -1173,19 +1094,11 @@
             base_config=DataConfig(prompt_from_task=True),
             assets=AssetsConfig(
                 # Important: reuse the original DROID norm stats during fine-tuning!
-<<<<<<< HEAD
-                assets_dir="gs://openpi-assets-preview/checkpoints/pi05_droid/assets",
-                asset_id="droid",
-            ),
-        ),
-        weight_loader=weight_loaders.CheckpointWeightLoader("gs://openpi-assets-preview/checkpoints/pi05_droid/params"),
-=======
                 assets_dir="gs://openpi-assets/checkpoints/pi05_droid/assets",
                 asset_id="droid",
             ),
         ),
         weight_loader=weight_loaders.CheckpointWeightLoader("gs://openpi-assets/checkpoints/pi05_droid/params"),
->>>>>>> 5bff19b0
         num_train_steps=20_000,
         batch_size=32,
     ),
@@ -1230,11 +1143,7 @@
     ),
     TrainConfig(
         name="debug_pi05",
-<<<<<<< HEAD
-        model=pi0.Pi0Config(pi05=True, paligemma_variant="dummy", action_expert_variant="dummy"),
-=======
         model=pi0_config.Pi0Config(pi05=True, paligemma_variant="dummy", action_expert_variant="dummy"),
->>>>>>> 5bff19b0
         data=FakeDataConfig(),
         batch_size=2,
         num_train_steps=10,
