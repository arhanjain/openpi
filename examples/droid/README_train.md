# Training on DROID

Here we describe how to fine-tune the pi0-FAST model on the *full* DROID dataset. This is an approximate open-source reproduction of the pi0-FAST-DROID training pipeline.
(small differences in data loading and the used action space) -- For a tutorial on how to fine-tune your model with a smaller, custom dataset collected on the DROID platform, see below.

In contrast to the rest of openpi, which uses LeRobot for data loading, we need to use RLDS as the data format for full DROID training (since at the moment LeRobot isn't scalable enough 
for larger datasets like DROID -- they are working on improving it though). Below, we provide instructions for updating your openpi environment for RLDS data loading and where to download the DROID dataset.

## Install

We need a few additional dependencies for RLDS data loading. Run:
```bash
uv sync --group rlds
```

## Download DROID dataset

You can download the DROID dataset with the following command (after installing the `gsutil` google cloud CLI):
```
gsutil -m cp -r gs://gresearch/robotics/droid/1.0.1 <your_download_path>/droid/1.0.1
```

Note that downloading version 1.0.1 is important (not v1.0.0): it contains the complete set of language annotations (~75k episodes) while v1.0.0 only has annotations for 30k episodes. If for some reason you would like to use another version, modify the line `version="1.0.1"` in the `DroidRldsDataset` object [here](src/openpi/training/droid_rlds_dataset.py).

You will need 1.8TB of disk storage to download the DROID RLDS dataset.

## Run

First, change the `rlds_data_dir` path in your `TrainConfig` to the directory that you downloaded the `droid` dataset into (see [src/openpi/training/config.py](src/openpi/training/config.py)).

Then, compute normalization statistics (this will take ~10 minutes):
```bash
<<<<<<< HEAD
uv run --group rlds scripts/compute_norm_stats.py --config-name pi0_fast_full_droid_finetune --max-frames 10_000_000
=======
uv run --group rlds scripts/compute_norm_stats.py --config-name pi0_fast_droid_finetune
>>>>>>> d469782f
```

Run training:
```bash
<<<<<<< HEAD
uv run --group rlds scripts/train.py pi0_fast_full_droid_finetune --exp-name=my_experiment --overwrite
=======
XLA_PYTHON_CLIENT_MEM_FRACTION=0.9 uv run --group rlds scripts/train.py pi0_fast_droid_finetune --exp-name=my_experiment --overwrite
>>>>>>> d469782f
```

**Note**: The original pi0-FAST-DROID model was trained with joint velocity actions.
Joint velocity actions are not compatible with simulated evaluation environments (much harder to simulate). 
Thus, we do not recommend training with joint velocity actions and instead use joint position actions here.


## Compute Requirements

Our DROID training config requires approximately 2 days on 8x H100 GPUs for convergence (100k iterations, bs256, approx. 1 epoch).
If you start from PaliGemma instead of pi0 initialization, plan with ~5 days on 8x H100s (240k iterations, i.e. 3 epochs).

We have experimented with LoRA for cheaper finetuning, but haven't found the policies to perform well so far.


<<<<<<< HEAD
# Fine-Tuning on Custom DROID Datasets

Here we describe how to fine-tune a model on a custom (smaller) dataset collected on the DROID platform. Like for other datasets, we will first convert the custom DROID dataset to LeRobot and then fine-tune a model (pi05-droid) on it.

Note: We use LeRobot here, since we assume the custom DROID fine-tuning dataset to be relatively small (<10s of hours). For larger datasets (like the full DROID dataset) we recommend using RLDS for it's better efficiency (see the example above).


## Step 1: Converting your custom DROID dataset to LeRobot

We will use a small subset of the real DROID dataset for this example. This is a subset of just 30 demonstrations -- we assume that you will use your own dataset instead, but here is the command to download our subset (1.6GB):
```
gsutil -m cp -r gs://gresearch/robotics/droid_raw/1.0.1/IRIS/success/2023-12-04 <your_target_path>
```

We will also download the language annotations for the DROID dataset so we can pair our demonstrations with language instructions. Again, for your own data you can manually enter your language instructions and don't need to download our annotations. To download the DROID language annotations (12MB), run:
```
gsutil -m cp -r gs://gresearch/robotics/droid_raw/1.0.1/aggregated-annotations-030724.json <your_target_dir>
```

For your own dataset, make sure that each episode's directory contains a folder called `recordings/MP4` -- if not, you need to first run the MP4 video extraction (from SVO files) using the script [here](https://github.com/droid-dataset/droid/blob/main/scripts/convert/svo_to_mp4.py).

Now, we will use the `convert_droid_to_lerobot.py` script to create a LeRobot version of this dataset (takes <5min for the 30 demonstrations):
```
uv run examples/droid/convert_droid_data_to_lerobot.py --data_dir <your_target_path>
```

## Step 2: Run fine-tuning with your custom dataset

Now we can run fine-tuning with our converted custom dataset. We provide an example config for fine-tuning `pi05_droid` on the custom dataset we created. 
You can modify the config easily to work with other base models, or use your custom DROID dataset in `config.py` (seach for `pi05_droid_finetune`).

To launch training:
```
uv run scripts/train.py pi05_droid_finetune --exp-name=my_experiment --overwrite
```

Once trained, you can follow the instructions in [`examples/droid/README.md`](examples/droid/README.md) to serve the policy and run it on the robot.
=======
## Data Filtering

Like any diverse real-robot dataset, the DROID dataset isn't perfectly "clean" and we have found data filtering to significantly improve policy performance. Concretely, the DROID dataset contains many *idle* timesteps in which the robot does not move (in part due to the VR teleoperation interface that was used during data collection, we will not go into too much detail here). Appropriate filtering of these idle transitions can improve policy performance.

By default, our openpi training recipe implements the same idle filter used to train all pi-DROID models. We implement it by pre-computing which dataset indices to sample during training. You can check [compute_droid_nonidle_ranges.py](examples/droid/compute_droid_nonidle_ranges.py) for how we compute these indices. Roughly speaking, we filter any time steps for which the next chunk of actions would be largely idle. During training, our code automatically pulls our pre-computed list of indices from cloud storage and applies them. If you want to modify the idle filter / create your custom sampling logic, you can modify our script to generate a new index list and provide it via the `filter_dict_path="<path_to_filter_dict>"` argument in [src/openpi/training/config.py](src/openpi/training/config.py).

**Note**: our list of filtering indices is only valid for the `droid/1.0.1` dataset mentioned in the download section above, and will not provide valid filtering for any other version of the DROID dataset, so make sure you download the dataset above! If you have a custom DROID version, you can rerun the [compute_droid_nonidle_ranges.py](examples/droid/compute_droid_nonidle_ranges.py) script to generate a new list of sampling indices.

## RoboArena

Consider submitting your DROID policies to the [RoboArena benchmark](https://robo-arena.github.io/), which allows you to evaluate your policies on diverse tasks & scenes, **in the real world**! :)

If you have questions about RoboArena, please email [karl.pertsch@gmail.com](mailto:karl.pertsch@gmail.com).
>>>>>>> d469782f
<|MERGE_RESOLUTION|>--- conflicted
+++ resolved
@@ -30,20 +30,12 @@
 
 Then, compute normalization statistics (this will take ~10 minutes):
 ```bash
-<<<<<<< HEAD
-uv run --group rlds scripts/compute_norm_stats.py --config-name pi0_fast_full_droid_finetune --max-frames 10_000_000
-=======
 uv run --group rlds scripts/compute_norm_stats.py --config-name pi0_fast_droid_finetune
->>>>>>> d469782f
 ```
 
 Run training:
 ```bash
-<<<<<<< HEAD
-uv run --group rlds scripts/train.py pi0_fast_full_droid_finetune --exp-name=my_experiment --overwrite
-=======
 XLA_PYTHON_CLIENT_MEM_FRACTION=0.9 uv run --group rlds scripts/train.py pi0_fast_droid_finetune --exp-name=my_experiment --overwrite
->>>>>>> d469782f
 ```
 
 **Note**: The original pi0-FAST-DROID model was trained with joint velocity actions.
@@ -59,7 +51,6 @@
 We have experimented with LoRA for cheaper finetuning, but haven't found the policies to perform well so far.
 
 
-<<<<<<< HEAD
 # Fine-Tuning on Custom DROID Datasets
 
 Here we describe how to fine-tune a model on a custom (smaller) dataset collected on the DROID platform. Like for other datasets, we will first convert the custom DROID dataset to LeRobot and then fine-tune a model (pi05-droid) on it.
@@ -97,7 +88,7 @@
 ```
 
 Once trained, you can follow the instructions in [`examples/droid/README.md`](examples/droid/README.md) to serve the policy and run it on the robot.
-=======
+
 ## Data Filtering
 
 Like any diverse real-robot dataset, the DROID dataset isn't perfectly "clean" and we have found data filtering to significantly improve policy performance. Concretely, the DROID dataset contains many *idle* timesteps in which the robot does not move (in part due to the VR teleoperation interface that was used during data collection, we will not go into too much detail here). Appropriate filtering of these idle transitions can improve policy performance.
@@ -110,5 +101,4 @@
 
 Consider submitting your DROID policies to the [RoboArena benchmark](https://robo-arena.github.io/), which allows you to evaluate your policies on diverse tasks & scenes, **in the real world**! :)
 
-If you have questions about RoboArena, please email [karl.pertsch@gmail.com](mailto:karl.pertsch@gmail.com).
->>>>>>> d469782f
+If you have questions about RoboArena, please email [karl.pertsch@gmail.com](mailto:karl.pertsch@gmail.com).