--- conflicted
+++ resolved
@@ -2,17 +2,10 @@
 
 openpi holds open-source models and packages for robotics, published by the [Physical Intelligence team](https://www.physicalintelligence.company/).
 
-<<<<<<< HEAD
-Currently, this repo contains two types of models:
-- the [π₀ model](https://www.physicalintelligence.company/blog/pi0), a flow-based diffusion vision-language-action model (VLA).
-- the [π₀-FAST model](https://www.physicalintelligence.company/research/fast), an autoregressive VLA, based on the FAST action tokenizer.
-- the [π₀.₅ model](https://www.physicalintelligence.company/blog/pi05), an upgraded version of π₀ with better open-world generalization.
-=======
 Currently, this repo contains three types of models:
 - the [π₀ model](https://www.physicalintelligence.company/blog/pi0), a flow-based vision-language-action model (VLA).
 - the [π₀-FAST model](https://www.physicalintelligence.company/research/fast), an autoregressive VLA, based on the FAST action tokenizer.
 - the [π₀.₅ model](https://www.physicalintelligence.company/blog/pi05), an upgraded version of π₀ with better open-world generalization trained with [knowledge insulation](https://www.physicalintelligence.company/research/knowledge_insulation). Note that, in this repository, we currently only support the flow matching head for both $\pi_{0.5}$ training and inference.
->>>>>>> 5bff19b0
 
 For all models, we provide _base model_ checkpoints, pre-trained on 10k+ hours of robot data, and examples for using them out of the box or fine-tuning them to your own datasets.
 
@@ -179,13 +172,9 @@
 uv run scripts/serve_policy.py policy:checkpoint --policy.config=pi05_libero --policy.dir=checkpoints/pi05_libero/my_experiment/20000
 ```
 
-<<<<<<< HEAD
-This will spin up a server that listens on port 8000 and waits for observations to be sent to it. We can then run the LIBERO evaluation script to query the server. For instructions how to install LIBERO and run the evaluation script, see the [LIBERO README](examples/libero/README.md).
-=======
 This will spin up a server that listens on port 8000 and waits for observations to be sent to it. We can then run an evaluation script (or robot runtime) that queries the server.
 
 For running the LIBERO eval in particular, we provide (and recommend using) a Dockerized workflow that handles both the policy server and the evaluation script together. See the [LIBERO README](examples/libero/README.md) for more details.
->>>>>>> 5bff19b0
 
 If you want to embed a policy server call in your own robot runtime, we have a minimal example of how to do so in the [remote inference docs](docs/remote_inference.md).
 
@@ -324,11 +313,7 @@
 | Issue                                     | Resolution                                                                                                                                                                                   |
 | ----------------------------------------- | -------------------------------------------------------------------------------------------------------------------------------------------------------------------------------------------- |
 | `uv sync` fails with dependency conflicts | Try removing the virtual environment directory (`rm -rf .venv`) and running `uv sync` again. If issues persist, check that you have the latest version of `uv` installed (`uv self update`). |
-<<<<<<< HEAD
-| Training runs out of GPU memory           | Make sure you set `XLA_PYTHON_CLIENT_MEM_FRACTION=0.9` before running training to allow JAX to use more GPU memory. You can also use `--fsdp-devices <n>` where `<n>` is your number of GPUs, to enable [fully-sharded data parallelism](https://engineering.fb.com/2021/07/15/open-source/fsdp/), which reduces memory usage in exchange for slower training (the amount of slowdown depends on your particular setup).        |
-=======
 | Training runs out of GPU memory           | Make sure you set `XLA_PYTHON_CLIENT_MEM_FRACTION=0.9` (or higher) before running training to allow JAX to use more GPU memory. You can also use `--fsdp-devices <n>` where `<n>` is your number of GPUs, to enable [fully-sharded data parallelism](https://engineering.fb.com/2021/07/15/open-source/fsdp/), which reduces memory usage in exchange for slower training (the amount of slowdown depends on your particular setup). If you are still running out of memory, you may way to consider disabling EMA.        |
->>>>>>> 5bff19b0
 | Policy server connection errors           | Check that the server is running and listening on the expected port. Verify network connectivity and firewall settings between client and server.                                            |
 | Missing norm stats error when training    | Run `scripts/compute_norm_stats.py` with your config name before starting training.                                                                                                          |
 | Dataset download fails                    | Check your internet connection. For HuggingFace datasets, ensure you're logged in (`huggingface-cli login`).                                                                                 |
